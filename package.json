--- conflicted
+++ resolved
@@ -24,11 +24,7 @@
   "homepage": "https://github.com/scrumdod/vso-hubotscripts",
   "dependencies": {
     "node-uuid": "~1.4.1",
-<<<<<<< HEAD
-    "vso-client": "^0.1.4",
+    "vso-client": "^0.1.7", 
     "request": "~2.36.0"
-=======
-    "vso-client": "^0.1.7"
->>>>>>> 946b6566
   }
 }