--- conflicted
+++ resolved
@@ -19,15 +19,9 @@
 #   hubot vso set room default <key> = <value> - Sets room setting <key> with value <value>
 #   hubot vso show builds - Will return a list of build definitions, along with their build number.
 #   hubot vso build <build number> - Triggers a build of the build number specified.
-<<<<<<< HEAD
-#   hubot vso create pbi|bug|feature|impediment|task <title> with description <description> - Create a Product Backlog|Bug|Feature|Impediment work item with the title and descriptions specified.  This will put it in the root areapath and iteration.  For a bug the <description> will go into the repro steps field.
+#   hubot vso create pbi|bug|feature|impediment|task <title> with description <description> - Create a Product Backlog|Bug|Feature|Impediment work item with the title and an optional description specified. This will put it in the root areapath and iteration.  For a bug the <description> will go into the repro steps field.
 #   hubot vso what have i done today - This will show a list of all tasks and git commits that you have updated today
 #   hubot vso show commits in last <num> day|s - This will show a list of git commits that you have made in the last <num> days
-=======
-#   hubot vso create pbi|bug|feature|impediment|task <title> with description <description> - Create a Product Backlog|Bug|Feature|Impediment work item with the title and an optional description specified. This will put it in the root areapath and iteration.  For a bug the <description> will go into the repro steps field.
-#   hubot vso what have i done today - This will show a list of all tasks that you have updated today
-#   hubot vso show commits in last <num> day|s - This will show a list of commits that you have made in the last <num> days
->>>>>>> 946b6566
 #   hubot vso show projects - Show the list of team projects
 #   hubot vso who am i - Show user info as seen in Visual Studio Online user profile
 #   hubot vso forget my credential - Forgets the OAuth access token 
